// @flow
import * as Constants from '../../constants/profile'
import keybaseUrl from '../../constants/urls'
import openURL from '../../util/open-url'
import {
  addProof,
  checkProof,
  cancelAddProof,
  submitUsername,
  submitBTCAddress,
  proofsSaga,
  submitZcashAddress,
} from './proofs'
import {call, put, select, fork} from 'redux-saga/effects'
import {getMyProfile} from '.././tracker'
import {navigateAppend, navigateTo, navigateUp, switchTo, putActionIfOnPath} from '../../actions/route-tree'
import {getPathProps} from '../../route-tree'
import {pgpSaga, dropPgp, generatePgp, updatePgpInfo} from './pgp'
import {peopleTab} from '../../constants/tabs'
import {revokeRevokeSigsRpcPromise, userProfileEditRpcPromise} from '../../constants/types/flow-types'
import {safeTakeEvery} from '../../util/saga'
import * as Selectors from '../../constants/selectors'
import * as SearchConstants from '../../constants/search'

import type {SagaGenerator} from '../../constants/types/saga'
import type {TypedState} from '../../constants/reducer'
import type {AppLink} from '../../constants/app'
import {parseUserId} from '../../util/platforms'

function editProfile(bio: string, fullName: string, location: string): Constants.EditProfile {
  return {payload: {bio, fullName, location}, type: Constants.editProfile}
}

function* _editProfile(action: Constants.EditProfile): SagaGenerator<any, any> {
  const {bio, fullName, location} = action.payload
  yield call(userProfileEditRpcPromise, {
    param: {bio, fullName, location},
  })
  // If the profile tab remained on the edit profile screen, navigate back to the top level.
  yield put(putActionIfOnPath([peopleTab, 'editProfile'], navigateTo([], [peopleTab]), [peopleTab]))
}

function updateUsername(username: string): Constants.UpdateUsername {
  return {payload: {username}, type: Constants.updateUsername}
}

function _revokedWaitingForResponse(waiting: boolean): Constants.WaitingRevokeProof {
  return {payload: {waiting}, type: Constants.waitingRevokeProof}
}

function _revokedErrorResponse(error: string): Constants.FinishRevokeProof {
  return {error: true, payload: {error}, type: Constants.finishRevokeProof}
}

function _revokedFinishResponse(): Constants.FinishRevokeProof {
  return {payload: undefined, type: Constants.finishRevokeProof}
}

function finishRevoking(): Constants.FinishRevoking {
  return {payload: undefined, type: Constants.finishRevoking}
}

function* _finishRevoking(): SagaGenerator<any, any> {
  yield put(getMyProfile(true))
  yield put(_revokedFinishResponse())
  yield put(navigateUp())
}

function showUserProfile(username: string): Constants.ShowUserProfile {
  return {payload: {username}, type: Constants.showUserProfile}
}

function* _showUserProfile(action: Constants.ShowUserProfile): SagaGenerator<any, any> {
  const {username: userId} = action.payload
  const searchResultMap = yield select(Selectors.searchResultMapSelector)
<<<<<<< HEAD
  const username = SearchConstants.maybeUpgradeSearchResultIdToKeybaseId(searchResultMap, userId)
=======
  const username = maybeUpgradeSearchResultIdToKeybaseId(searchResultMap, userId)
  // get data on whose profile is currently being shown
  const me = yield select(Selectors.usernameSelector)
  const topProfile = yield select((state: TypedState) => {
    const routeState = state.routeTree.routeState
    const routeProps = getPathProps(routeState, [peopleTab])
    const profileNode = (routeProps && routeProps.size > 0 && routeProps.get(routeProps.size - 1)) || null
    return (
      (profileNode && profileNode.props && profileNode.props.get('username')) ||
      (profileNode && profileNode.node === peopleTab && me)
    )
  })

  // If the username is the top profile, just switch to the profile tab
  if (username === topProfile) {
    yield put(switchTo([peopleTab]))
    return
  }
>>>>>>> e70a7cdb

  // Assume user exists
  if (!username.includes('@')) {
    yield put(switchTo([peopleTab]))
    yield put(navigateAppend([{props: {username}, selected: 'profile'}], [peopleTab]))
    return
  }

  // search for user first
  let props = {}
  const searchResult = yield select(Selectors.searchResultSelector, username)
  if (searchResult) {
    props = {
      fullname: searchResult.rightFullname,
      fullUsername: username,
      serviceName: searchResult.leftService,
      username: searchResult.leftUsername,
    }
  } else {
    const {username: parsedUsername, serviceId} = parseUserId(username)
    props = {
      fullUsername: username,
      serviceName: SearchConstants.serviceIdToService(serviceId),
      username: parsedUsername,
    }
  }

  yield put(switchTo([peopleTab]))
  yield put(navigateAppend([{props, selected: 'nonUserProfile'}], [peopleTab]))
}

function onClickAvatar(username: string, openWebsite?: boolean): Constants.OnClickAvatar {
  return {
    payload: {
      openWebsite,
      username,
    },
    type: Constants.onClickAvatar,
  }
}

function* _onClickAvatar(action: Constants.OnClickFollowers): SagaGenerator<any, any> {
  if (!action.payload.username) {
    return
  }

  if (!action.openWebsite) {
    // TODO(mm) hint followings
    yield put(showUserProfile(action.payload.username))
  } else {
    yield call(openURL, `${keybaseUrl}/${action.payload.username}`)
  }
}

function onClickFollowers(username: string, openWebsite?: boolean): Constants.OnClickFollowers {
  return {
    payload: {
      openWebsite,
      username,
    },
    type: Constants.onClickFollowers,
  }
}

function* _onClickFollowers(action: Constants.OnClickFollowers): SagaGenerator<any, any> {
  if (!action.payload.username) {
    return
  }

  if (!action.openWebsite) {
    // TODO(mm) hint followings
    yield put(showUserProfile(action.payload.username))
  } else {
    yield call(openURL, `${keybaseUrl}/${action.payload.username}#profile-tracking-section`)
  }
}

function onClickFollowing(username: string, openWebsite?: boolean): Constants.OnClickFollowing {
  return {
    payload: {
      openWebsite,
      username,
    },
    type: Constants.onClickFollowing,
  }
}

function* _onClickFollowing(action: Constants.OnClickFollowing): SagaGenerator<any, any> {
  if (!action.payload.username) {
    return
  }

  if (!action.openWebsite) {
    // TODO(mm) hint followings
    yield put(showUserProfile(action.payload.username))
  } else {
    yield call(openURL, `${keybaseUrl}/${action.payload.username}#profile-tracking-section`)
  }
}

function submitRevokeProof(proofId: string): Constants.SubmitRevokeProof {
  return {payload: {proofId}, type: Constants.submitRevokeProof}
}

function* _submitRevokeProof(action: Constants.SubmitRevokeProof): SagaGenerator<any, any> {
  try {
    yield put(_revokedWaitingForResponse(true))
    yield call(revokeRevokeSigsRpcPromise, {param: {sigIDQueries: [action.payload.proofId]}})
    yield put(_revokedWaitingForResponse(false))

    yield put(finishRevoking())
  } catch (error) {
    console.warn(`Error when revoking proof ${action.payload.proofId}`, error)
    yield put(_revokedWaitingForResponse(false))
    yield put(
      _revokedErrorResponse('There was an error revoking your proof. You can click the button to try again.')
    )
  }
}

function _openURLIfNotNull(nullableThing, url, metaText) {
  if (nullableThing == null) {
    console.warn("Can't openURL because we have a null", metaText)
    return
  }
  openURL(url)
}

function outputInstructionsActionLink(): Constants.OutputInstructionsActionLink {
  return {payload: undefined, type: Constants.outputInstructionsActionLink}
}

function* _onAppLink(action: AppLink): SagaGenerator<any, any> {
  const match = action.payload.link.match(/^https:\/\/keybase\.io\/(\w+)$/)
  const username = match && match[1]
  if (username) {
    yield put(showUserProfile(username))
  }
}

function* _outputInstructionsActionLink(): SagaGenerator<any, any> {
  const getProfile = (state: TypedState) => state.profile
  const profile: Constants.State = (yield select(getProfile): any)
  switch (profile.platform) {
    case 'twitter':
      yield call(
        _openURLIfNotNull,
        profile.proofText,
        `https://twitter.com/home?status=${profile.proofText || ''}`,
        'twitter url'
      )
      break
    case 'github':
      yield call(openURL, 'https://gist.github.com/')
      break
    case 'reddit':
      yield call(_openURLIfNotNull, profile.proofText, profile.proofText, 'reddit url')
      break
    case 'facebook':
      yield call(_openURLIfNotNull, profile.proofText, profile.proofText, 'facebook url')
      break
    case 'hackernews':
      yield call(openURL, `https://news.ycombinator.com/user?id=${profile.username}`)
      break
    default:
      break
  }
}

function backToProfile(): Constants.BackToProfile {
  return {payload: undefined, type: Constants.backToProfile}
}

function clearSearchResults(): Constants.ClearSearchResults {
  return {payload: undefined, type: Constants.clearSearchResults}
}

function* _backToProfile(): SagaGenerator<any, any> {
  yield put(getMyProfile())
  yield put(navigateTo([], [peopleTab]))
}

function* _profileSaga(): SagaGenerator<any, any> {
  yield safeTakeEvery(Constants.backToProfile, _backToProfile)
  yield safeTakeEvery(Constants.editProfile, _editProfile)
  yield safeTakeEvery(Constants.finishRevoking, _finishRevoking)
  yield safeTakeEvery(Constants.onClickAvatar, _onClickAvatar)
  yield safeTakeEvery(Constants.onClickFollowers, _onClickFollowers)
  yield safeTakeEvery(Constants.onClickFollowing, _onClickFollowing)
  yield safeTakeEvery(Constants.outputInstructionsActionLink, _outputInstructionsActionLink)
  yield safeTakeEvery(Constants.showUserProfile, _showUserProfile)
  yield safeTakeEvery(Constants.submitRevokeProof, _submitRevokeProof)
  yield safeTakeEvery('app:link', _onAppLink)
}

function* profileSaga(): SagaGenerator<any, any> {
  yield fork(_profileSaga)
  yield fork(pgpSaga)
  yield fork(proofsSaga)
}

export {
  addProof,
  backToProfile,
  cancelAddProof,
  checkProof,
  clearSearchResults,
  dropPgp,
  editProfile,
  finishRevoking,
  generatePgp,
  onClickAvatar,
  onClickFollowers,
  onClickFollowing,
  showUserProfile,
  outputInstructionsActionLink,
  submitBTCAddress,
  submitZcashAddress,
  submitRevokeProof,
  submitUsername,
  updatePgpInfo,
  updateUsername,
}

export default profileSaga<|MERGE_RESOLUTION|>--- conflicted
+++ resolved
@@ -73,10 +73,7 @@
 function* _showUserProfile(action: Constants.ShowUserProfile): SagaGenerator<any, any> {
   const {username: userId} = action.payload
   const searchResultMap = yield select(Selectors.searchResultMapSelector)
-<<<<<<< HEAD
   const username = SearchConstants.maybeUpgradeSearchResultIdToKeybaseId(searchResultMap, userId)
-=======
-  const username = maybeUpgradeSearchResultIdToKeybaseId(searchResultMap, userId)
   // get data on whose profile is currently being shown
   const me = yield select(Selectors.usernameSelector)
   const topProfile = yield select((state: TypedState) => {
@@ -94,7 +91,6 @@
     yield put(switchTo([peopleTab]))
     return
   }
->>>>>>> e70a7cdb
 
   // Assume user exists
   if (!username.includes('@')) {
