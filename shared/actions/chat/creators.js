// @flow
import * as ChatTypes from '../../constants/types/flow-types-chat'
import * as RPCTypes from '../../constants/types/flow-types'
import * as SearchConstants from '../../constants/search'
import * as Constants from '../../constants/chat'
import HiddenString from '../../util/hidden-string'
import {List, Map} from 'immutable'
import {chatTab} from '../../constants/tabs'
import {setRouteState} from '../route-tree'
import uniq from 'lodash/uniq'

import type {DeviceType} from '../../constants/types/more'
import type {Path} from '../../route-tree'
import type {SetRouteState} from '../../constants/route-tree'

// Whitelisted action loggers
const updateTempMessageTransformer = ({
  type,
  payload: {conversationIDKey, outboxID},
}: Constants.UpdateTempMessage) => ({
  payload: {conversationIDKey, outboxID},
  type,
})

const loadedInboxActionTransformer = action => ({
  payload: {
    inbox: action.payload.inbox.map(i => {
      const {conversationIDKey, muted, time, validated, participants, info} = i

      return {
        conversationIDKey,
        info: {status: info && info.status},
        muted,
        participantsCount: participants.count(),
        time,
        validated,
      }
    }),
  },
  type: action.type,
})

const safeServerMessageMap = (m: any) => ({
  key: m.key,
  messageID: m.messageID,
  messageState: m.messageState,
  outboxID: m.outboxID,
  type: m.type,
})

const appendMessageActionTransformer = (action: Constants.AppendMessages) => ({
  payload: {
    conversationIDKey: action.payload.conversationIDKey,
    messages: action.payload.messages.map(safeServerMessageMap),
    svcShouldDisplayNotification: action.payload.svcShouldDisplayNotification,
  },
  type: action.type,
})

const prependMessagesActionTransformer = (action: Constants.PrependMessages) => ({
  payload: {
    conversationIDKey: action.payload.conversationIDKey,
    hasPaginationNext: !!action.payload.paginationNext,
    messages: action.payload.messages.map(safeServerMessageMap),
    moreToLoad: action.payload.moreToLoad,
  },
  type: action.type,
})

const postMessageActionTransformer = action => ({
  payload: {conversationIDKey: action.payload.conversationIDKey},
  type: action.type,
})

const retryMessageActionTransformer = action => ({
  payload: {
    conversationIDKey: action.payload.conversationIDKey,
    outboxIDKey: action.payload.outboxIDKey,
  },
  type: action.type,
})

const attachmentLoadedTransformer = ({
  type,
  payload: {messageKey, isPreview},
}: Constants.AttachmentLoaded) => ({
  payload: {
    messageKey,
    isPreview,
  },
  type,
})

const downloadProgressTransformer = ({
  type,
  payload: {messageKey, isPreview, progress},
}: Constants.DownloadProgress) => ({
  payload: {
    messageKey,
    isPreview,
    progress: progress === 0 ? 'zero' : progress === 1 ? 'one' : 'partial',
  },
  type,
})

const loadAttachmentPreviewTransformer = ({
  type,
  payload: {messageKey},
}: Constants.LoadAttachmentPreview) => ({
  payload: {
    messageKey,
  },
  type,
})

function exitSearch(): Constants.ExitSearch {
  return {
    type: 'chat:exitSearch',
    payload: {},
  }
}

function loadedInbox(conversations: List<Constants.InboxState>): Constants.LoadedInbox {
  return {
    logTransformer: loadedInboxActionTransformer,
    payload: {inbox: conversations},
    type: 'chat:loadedInbox',
  }
}

function pendingToRealConversation(
  oldKey: Constants.ConversationIDKey,
  newKey: Constants.ConversationIDKey
): Constants.PendingToRealConversation {
  return {payload: {newKey, oldKey}, type: 'chat:pendingToRealConversation'}
}

function replaceConversation(
  oldKey: Constants.ConversationIDKey,
  newKey: Constants.ConversationIDKey
): Constants.ReplaceConversation {
  return {payload: {newKey, oldKey}, type: 'chat:replaceConversation'}
}

function updateBadging(conversationIDKey: Constants.ConversationIDKey): Constants.UpdateBadging {
  return {payload: {conversationIDKey}, type: 'chat:updateBadging'}
}

function updateLatestMessage(conversationIDKey: Constants.ConversationIDKey): Constants.UpdateLatestMessage {
  return {payload: {conversationIDKey}, type: 'chat:updateLatestMessage'}
}

function badgeAppForChat(conversations: ?Array<RPCTypes.BadgeConversationInfo>): Constants.BadgeAppForChat {
  const convos = List(
    (conversations || []).map(conversation => Constants.ConversationBadgeStateRecord(conversation))
  )
  return {payload: convos, type: 'chat:badgeAppForChat'}
}

function openFolder(): Constants.OpenFolder {
  return {payload: undefined, type: 'chat:openFolder'}
}

function openTlfInChat(tlf: string): Constants.OpenTlfInChat {
  return {payload: tlf, type: 'chat:openTlfInChat'}
}

function startConversation(
  users: Array<string>,
  forceImmediate?: boolean = false,
  temporary?: boolean = false
): Constants.StartConversation {
  return {
    payload: {forceImmediate, users: uniq(users), temporary},
    type: 'chat:startConversation',
  }
}

function newChat(existingParticipants: Array<string>): Constants.NewChat {
  return {payload: {existingParticipants}, type: 'chat:newChat'}
}

function postMessage(
  conversationIDKey: Constants.ConversationIDKey,
  text: HiddenString
): Constants.PostMessage {
  return {
    logTransformer: postMessageActionTransformer,
    payload: {conversationIDKey, text},
    type: 'chat:postMessage',
  }
}

function setupChatHandlers(): Constants.SetupChatHandlers {
  return {payload: undefined, type: 'chat:setupChatHandlers'}
}

function retryMessage(
  conversationIDKey: Constants.ConversationIDKey,
  outboxIDKey: string
): Constants.RetryMessage {
  return {
    logTransformer: retryMessageActionTransformer,
    payload: {conversationIDKey, outboxIDKey},
    type: 'chat:retryMessage',
  }
}

function loadInbox(): Constants.LoadInbox {
  return {payload: undefined, type: 'chat:loadInbox'}
}

function loadMoreMessages(
  conversationIDKey: Constants.ConversationIDKey,
  onlyIfUnloaded: boolean,
  fromUser?: boolean = false
): Constants.LoadMoreMessages {
  return {
    payload: {conversationIDKey, onlyIfUnloaded, fromUser},
    type: 'chat:loadMoreMessages',
  }
}

function showEditor(message: ?Constants.Message): Constants.ShowEditor {
  return {payload: {message}, type: 'chat:showEditor'}
}

function editMessage(message: Constants.Message, text: HiddenString): Constants.EditMessage {
  return {payload: {message, text}, type: 'chat:editMessage'}
}

function leaveConversation(conversationIDKey: Constants.ConversationIDKey): Constants.LeaveConversation {
  return {
    payload: {conversationIDKey},
    type: 'chat:leaveConversation',
  }
}

function muteConversation(
  conversationIDKey: Constants.ConversationIDKey,
  muted: boolean
): Constants.MuteConversation {
  return {
    payload: {conversationIDKey, muted},
    type: 'chat:muteConversation',
  }
}

function blockConversation(
  blocked: boolean,
  conversationIDKey: Constants.ConversationIDKey,
  reportUser: boolean
): Constants.BlockConversation {
  return {
    payload: {blocked, conversationIDKey, reportUser},
    type: 'chat:blockConversation',
  }
}

function deleteMessage(message: Constants.Message): Constants.DeleteMessage {
  return {payload: {message}, type: 'chat:deleteMessage'}
}

function addPending(
  participants: Array<string>,
  temporary: boolean = false
): Constants.AddPendingConversation {
  return {
    payload: {participants, temporary},
    type: 'chat:addPendingConversation',
  }
}

function removeTempPendingConversations(): Constants.RemoveTempPendingConversations {
  return {payload: undefined, type: 'chat:removeTempPendingConversations'}
}

function updateFinalizedState(finalizedState: Constants.FinalizedState): Constants.UpdateFinalizedState {
  return {payload: {finalizedState}, type: 'chat:updateFinalizedState'}
}

function updateSupersedesState(supersedesState: Constants.SupersedesState): Constants.UpdateSupersedesState {
  return {payload: {supersedesState}, type: 'chat:updateSupersedesState'}
}

function updateSupersededByState(
  supersededByState: Constants.SupersededByState
): Constants.UpdateSupersededByState {
  return {
    payload: {supersededByState},
    type: 'chat:updateSupersededByState',
  }
}

function updateInbox(conversation: Constants.InboxState): Constants.UpdateInbox {
  return {payload: {conversation}, type: 'chat:updateInbox'}
}

function updatePaginationNext(
  conversationIDKey: Constants.ConversationIDKey,
  paginationNext: string
): Constants.UpdatePaginationNext {
  return {
    payload: {conversationIDKey, paginationNext},
    type: 'chat:updatePaginationNext',
  }
}

function markSeenMessage(
  conversationIDKey: Constants.ConversationIDKey,
  messageKey: Constants.MessageKey
): Constants.MarkSeenMessage {
  return {
    payload: {conversationIDKey, messageKey},
    type: 'chat:markSeenMessage',
  }
}

function appendMessages(
  conversationIDKey: Constants.ConversationIDKey,
  isSelected: boolean,
  isAppFocused: boolean,
  messages: Array<Constants.Message>,
  svcShouldDisplayNotification: boolean
): Constants.AppendMessages {
  return {
    logTransformer: appendMessageActionTransformer,
    payload: {
      conversationIDKey,
      isAppFocused,
      isSelected,
      messages,
      svcShouldDisplayNotification,
    },
    type: 'chat:appendMessages',
  }
}

function getInboxAndUnbox(
  conversationIDKeys: Array<Constants.ConversationIDKey>
): Constants.GetInboxAndUnbox {
  return {payload: {conversationIDKeys}, type: 'chat:getInboxAndUnbox'}
}

function clearMessages(conversationIDKey: Constants.ConversationIDKey): Constants.ClearMessages {
  return {payload: {conversationIDKey}, type: 'chat:clearMessages'}
}

function setNotifications(
  conversationIDKey: Constants.ConversationIDKey,
  deviceType: DeviceType,
  notifyType: Constants.NotifyType
) {
  return {payload: {conversationIDKey, deviceType, notifyType}, type: 'chat:setNotifications'}
}

function clearSearchResults(): Constants.ClearSearchResults {
  return {payload: {}, type: 'chat:clearSearchResults'}
}

function toggleChannelWideNotifications(
  conversationIDKey: Constants.ConversationIDKey
): Constants.ToggleChannelWideNotifications {
  return {payload: {conversationIDKey}, type: 'chat:toggleChannelWideNotifications'}
}

function updateConversationUnreadCounts(
  conversationUnreadCounts: Map<Constants.ConversationIDKey, number>
): Constants.UpdateConversationUnreadCounts {
  return {
    payload: {conversationUnreadCounts},
    type: 'chat:updateConversationUnreadCounts',
  }
}

function updateMetadata(users: Array<string>): Constants.UpdateMetadata {
  return {payload: {users}, type: 'chat:updateMetadata'}
}

function updatedMetadata(updated: {[key: string]: Constants.MetaData}): Constants.UpdatedMetadata {
  return {payload: {updated}, type: 'chat:updatedMetadata'}
}

function setLoaded(conversationIDKey: Constants.ConversationIDKey, isLoaded: boolean): Constants.SetLoaded {
  return {payload: {conversationIDKey, isLoaded}, type: 'chat:setLoaded'}
}

function prependMessages(
  conversationIDKey: Constants.ConversationIDKey,
  messages: Array<Constants.Message>,
  moreToLoad: boolean,
  paginationNext: ?Buffer
): Constants.PrependMessages {
  return {
    logTransformer: prependMessagesActionTransformer,
    payload: {conversationIDKey, messages, moreToLoad, paginationNext},
    type: 'chat:prependMessages',
  }
}

function incomingMessage(activity: ChatTypes.ChatActivity): Constants.IncomingMessage {
  return {payload: {activity}, type: 'chat:incomingMessage'}
}

function incomingTyping(activity: ChatTypes.TyperInfo): Constants.IncomingTyping {
  return {payload: {activity}, type: 'chat:incomingTyping'}
}

function updateTyping(
  conversationIDKey: Constants.ConversationIDKey,
  typing: boolean
): Constants.UpdateTyping {
  return {payload: {conversationIDKey, typing}, type: 'chat:updateTyping'}
}

function setTypers(conversationIDKey: Constants.ConversationIDKey, typing: Array<string>) {
  return {payload: {conversationIDKey, typing}, type: 'chat:setTypers'}
}

function updateBrokenTracker(userToBroken: {[username: string]: boolean}): Constants.UpdateBrokenTracker {
  return {payload: {userToBroken}, type: 'chat:updateBrokenTracker'}
}

function inboxStale(): Constants.InboxStale {
  return {payload: undefined, type: 'chat:inboxStale'}
}

function markThreadsStale(updates: Array<ChatTypes.ConversationStaleUpdate>): Constants.MarkThreadsStale {
  return {payload: {updates}, type: 'chat:markThreadsStale'}
}

function loadingMessages(
  conversationIDKey: Constants.ConversationIDKey,
  isRequesting: boolean
): Constants.LoadingMessages {
  return {
    payload: {conversationIDKey, isRequesting},
    type: 'chat:loadingMessages',
  }
}

function retryAttachment(message: Constants.AttachmentMessage): Constants.RetryAttachment {
  const {conversationIDKey, uploadPath, title, previewType, outboxID} = message
  if (!uploadPath || !title || !previewType) {
    throw new Error('attempted to retry attachment without upload path')
  }
  if (!outboxID) {
    throw new Error('attempted to retry attachment without outboxID')
  }
  const input = {
    conversationIDKey,
    filename: uploadPath,
    title,
    type: previewType || 'Other',
  }
  return {
    payload: {input, oldOutboxID: outboxID},
    type: 'chat:retryAttachment',
  }
}

function selectAttachment(input: Constants.AttachmentInput): Constants.SelectAttachment {
  return {payload: {input}, type: 'chat:selectAttachment'}
}

function loadAttachment(messageKey: Constants.MessageKey, loadPreview: boolean): Constants.LoadAttachment {
  return {payload: {loadPreview, messageKey}, type: 'chat:loadAttachment'}
}

function loadAttachmentPreview(messageKey: Constants.MessageKey): Constants.LoadAttachmentPreview {
  return {
    logTransformer: loadAttachmentPreviewTransformer,
    payload: {messageKey},
    type: 'chat:loadAttachmentPreview',
  }
}

function createNewTeam(conversationIDKey: Constants.ConversationIDKey, name: string) {
  return {payload: {conversationIDKey, name}, type: 'chat:createNewTeam'}
}

function saveAttachment(messageKey: Constants.MessageKey): Constants.SaveAttachment {
  return {payload: {messageKey}, type: 'chat:saveAttachment'}
}

function attachmentSaveStart(messageKey: Constants.MessageKey): Constants.AttachmentSaveStart {
  return {payload: {messageKey}, type: 'chat:attachmentSaveStart'}
}

function attachmentSaveFailed(messageKey: Constants.MessageKey): Constants.AttachmentSaveFailed {
  return {payload: {messageKey}, type: 'chat:attachmentSaveFailed'}
}

function attachmentLoaded(
  messageKey: Constants.MessageKey,
  path: ?string,
  isPreview: boolean
): Constants.AttachmentLoaded {
  return {
    logTransformer: attachmentLoadedTransformer,
    payload: {isPreview, messageKey, path},
    type: 'chat:attachmentLoaded',
  }
}

function attachmentSaved(messageKey: Constants.MessageKey, path: ?string): Constants.AttachmentSaved {
  return {payload: {messageKey, path}, type: 'chat:attachmentSaved'}
}

function downloadProgress(
  messageKey: Constants.MessageKey,
  isPreview: boolean,
  progress: ?number
): Constants.DownloadProgress {
  return {
    logTransformer: downloadProgressTransformer,
    payload: {isPreview, messageKey, progress},
    type: 'chat:downloadProgress',
  }
}

function uploadProgress(messageKey: Constants.MessageKey, progress: ?number): Constants.UploadProgress {
  return {payload: {progress, messageKey}, type: 'chat:uploadProgress'}
}

// Select conversation, fromUser indicates it was triggered by a user and not programatically
function selectConversation(
  conversationIDKey: ?Constants.ConversationIDKey,
  fromUser: boolean
): Constants.SelectConversation {
  return {
    payload: {conversationIDKey, fromUser},
    type: 'chat:selectConversation',
  }
}

function updateTempMessage(
  conversationIDKey: Constants.ConversationIDKey,
  message: $Shape<Constants.AttachmentMessage> | $Shape<Constants.TextMessage>,
  outboxID: Constants.OutboxIDKey
): Constants.UpdateTempMessage {
  return {
    logTransformer: updateTempMessageTransformer,
    payload: {conversationIDKey, message, outboxID},
    type: 'chat:updateTempMessage',
  }
}

function outboxMessageBecameReal(
  oldMessageKey: Constants.MessageKey,
  newMessageKey: Constants.MessageKey
): Constants.OutboxMessageBecameReal {
  return {
    payload: {oldMessageKey, newMessageKey},
    type: 'chat:outboxMessageBecameReal',
  }
}

function untrustedInboxVisible(
  conversationIDKey: Constants.ConversationIDKey,
  rowsVisible: number
): Constants.UntrustedInboxVisible {
  return {
    payload: {conversationIDKey, rowsVisible},
    type: 'chat:untrustedInboxVisible',
  }
}

function setUnboxing(
  conversationIDKeys: Array<Constants.ConversationIDKey>,
  errored: boolean
): Constants.SetUnboxing {
  // Just to make flow happy
  if (errored) {
    return {
      error: true,
      payload: {conversationIDKeys},
      type: 'chat:setUnboxing',
    }
  }
  return {payload: {conversationIDKeys}, type: 'chat:setUnboxing'}
}

function clearRekey(conversationIDKey: Constants.ConversationIDKey): Constants.ClearRekey {
  return {payload: {conversationIDKey}, type: 'chat:clearRekey'}
}

function updateInboxRekeySelf(
  conversationIDKey: Constants.ConversationIDKey
): Constants.UpdateInboxRekeySelf {
  return {payload: {conversationIDKey}, type: 'chat:updateInboxRekeySelf'}
}

function updateInboxRekeyOthers(
  conversationIDKey: Constants.ConversationIDKey,
  rekeyers: Array<string>
): Constants.UpdateInboxRekeyOthers {
  return {
    payload: {conversationIDKey, rekeyers},
    type: 'chat:updateInboxRekeyOthers',
  }
}

function updateInboxComplete(): Constants.UpdateInboxComplete {
  return {payload: undefined, type: 'chat:updateInboxComplete'}
}

function removeOutboxMessage(
  conversationIDKey: Constants.ConversationIDKey,
  outboxID: Constants.OutboxIDKey
): Constants.RemoveOutboxMessage {
  return {
    payload: {conversationIDKey, outboxID},
    type: 'chat:removeOutboxMessage',
  }
}

function openConversation(conversationIDKey: Constants.ConversationIDKey): Constants.OpenConversation {
  return {payload: {conversationIDKey}, type: 'chat:openConversation'}
}

function openAttachmentPopup(
  message: Constants.AttachmentMessage,
  currentPath: Path
): Constants.OpenAttachmentPopup {
  return {payload: {message, currentPath}, type: 'chat:openAttachmentPopup'}
}

function setInitialConversation(
  conversationIDKey: ?Constants.ConversationIDKey
): Constants.SetInitialConversation {
  return {payload: {conversationIDKey}, type: 'chat:setInitialConversation'}
}

function setPreviousConversation(
  conversationIDKey: ?Constants.ConversationIDKey
): Constants.SetPreviousConversation {
  return {
    payload: {conversationIDKey},
    type: 'chat:setPreviousConversation',
  }
}

function threadLoadedOffline(conversationIDKey: Constants.ConversationIDKey): Constants.ThreadLoadedOffline {
  return {payload: {conversationIDKey}, type: 'chat:threadLoadedOffline'}
}

function setSelectedRouteState(
  selectedConversation: Constants.ConversationIDKey,
  partialState: Object
): SetRouteState {
  return setRouteState(List([chatTab, selectedConversation]), partialState)
}

function setInboxFilter(filter: string): Constants.SetInboxFilter {
  return {payload: {filter}, type: 'chat:inboxFilter'}
}

function setInboxSearch(search: Array<string>): Constants.SetInboxSearch {
  return {payload: {search}, type: 'chat:inboxSearch'}
}

function setInboxUntrustedState(
  inboxUntrustedState: Constants.UntrustedState
): Constants.SetInboxUntrustedState {
  return {payload: {inboxUntrustedState}, type: 'chat:inboxUntrustedState'}
}

function stageUserForSearch(user: SearchConstants.SearchResultId): Constants.StageUserForSearch {
  return {payload: {user}, type: 'chat:stageUserForSearch'}
}

function unstageUserForSearch(user: SearchConstants.SearchResultId): Constants.UnstageUserForSearch {
  return {payload: {user}, type: 'chat:unstageUserForSearch'}
}

function updateThread(
  thread: ChatTypes.UIMessages,
  yourName: string,
  yourDeviceName: string,
  conversationIDKey: string
): Constants.UpdateThread {
  return {
    payload: {thread, yourName, yourDeviceName, conversationIDKey},
    type: 'chat:updateThread',
  }
}

<<<<<<< HEAD
function updatedNotifications(
  conversationIDKey: Constants.ConversationIDKey,
  notifications: Constants.NotificationsState
): Constants.UpdatedNotifications {
  return {
    payload: {conversationIDKey, notifications},
    type: 'chat:updatedNotifications',
  }
}
=======
function updateSnippet(
  conversationIDKey: Constants.ConversationIDKey,
  snippet: HiddenString
): Constants.UpdateSnippet {
  return {payload: {conversationIDKey, snippet}, type: 'chat:updateSnippet'}
}

>>>>>>> bed5ef31
export {
  addPending,
  appendMessages,
  attachmentLoaded,
  attachmentSaved,
  attachmentSaveStart,
  attachmentSaveFailed,
  badgeAppForChat,
  blockConversation,
  clearMessages,
  clearSearchResults,
  clearRekey,
  createNewTeam,
  deleteMessage,
  downloadProgress,
  editMessage,
  exitSearch,
  getInboxAndUnbox,
  inboxStale,
  incomingMessage,
  incomingTyping,
  leaveConversation,
  loadAttachment,
  loadAttachmentPreview,
  loadInbox,
  loadMoreMessages,
  loadedInbox,
  loadingMessages,
  markSeenMessage,
  markThreadsStale,
  muteConversation,
  newChat,
  openAttachmentPopup,
  openConversation,
  openFolder,
  openTlfInChat,
  outboxMessageBecameReal,
  pendingToRealConversation,
  postMessage,
  prependMessages,
  removeOutboxMessage,
  removeTempPendingConversations,
  replaceConversation,
  retryAttachment,
  retryMessage,
  saveAttachment,
  selectAttachment,
  selectConversation,
  setInboxFilter,
  setInboxSearch,
  setInboxUntrustedState,
  setInitialConversation,
  setLoaded,
  setNotifications,
  setPreviousConversation,
  setSelectedRouteState,
  setTypers,
  setUnboxing,
  setupChatHandlers,
  showEditor,
  stageUserForSearch,
  startConversation,
  threadLoadedOffline,
  toggleChannelWideNotifications,
  unstageUserForSearch,
  untrustedInboxVisible,
  updateBadging,
  updateBrokenTracker,
  updateConversationUnreadCounts,
  updateFinalizedState,
  updateInbox,
  updateInboxComplete,
  updateInboxRekeyOthers,
  updateInboxRekeySelf,
  updateLatestMessage,
  updateMetadata,
  updatePaginationNext,
  updateSupersededByState,
  updateSupersedesState,
  updateTempMessage,
  updateThread,
  updateTyping,
  updatedMetadata,
  updatedNotifications,
  uploadProgress,
  updateSnippet,
}<|MERGE_RESOLUTION|>--- conflicted
+++ resolved
@@ -686,7 +686,6 @@
   }
 }
 
-<<<<<<< HEAD
 function updatedNotifications(
   conversationIDKey: Constants.ConversationIDKey,
   notifications: Constants.NotificationsState
@@ -696,7 +695,7 @@
     type: 'chat:updatedNotifications',
   }
 }
-=======
+
 function updateSnippet(
   conversationIDKey: Constants.ConversationIDKey,
   snippet: HiddenString
@@ -704,7 +703,6 @@
   return {payload: {conversationIDKey, snippet}, type: 'chat:updateSnippet'}
 }
 
->>>>>>> bed5ef31
 export {
   addPending,
   appendMessages,
