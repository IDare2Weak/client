// @flow
import * as Types from '../../../constants/types/chat2'
import * as Constants from '../../../constants/chat2'
import * as WaitingConstants from '../../../constants/waiting'
import * as Chat2Gen from '../../../actions/chat2-gen'
import * as TrackerGen from '../../../actions/tracker-gen'
import * as RouteTree from '../../../actions/route-tree'
import Normal from '.'
import {compose, connect, withStateHandlers} from '../../../util/container'
import {chatTab} from '../../../constants/tabs'

type OwnProps = {|
  conversationIDKey: Types.ConversationIDKey,
  isPending: boolean,
|}

const mapStateToProps = (state, {conversationIDKey, isPending}) => {
  const showLoader = WaitingConstants.anyWaiting(state, Constants.waitingKeyThreadLoad(conversationIDKey))
  const meta = Constants.getMeta(state, conversationIDKey)
  const infoPanelOpen = Constants.isInfoPanelOpen(state)
  const isSearching = state.chat2.pendingMode === 'searchingForUsers' && isPending
  const showGiphySearch = state.chat2.giphySearchMap.get(conversationIDKey)
  return {
    conversationIDKey,
    infoPanelOpen,
    isPending,
    isSearching,
    showLoader,
    threadLoadedOffline: meta.offline,
<<<<<<< HEAD
    isPending,
    showGiphySearch,
=======
>>>>>>> a8b9dd68
  }
}

const mapDispatchToProps = dispatch => ({
  _onAttach: (conversationIDKey: Types.ConversationIDKey, paths: Array<string>) => {
    const pathAndOutboxIDs = paths.map(p => ({
      outboxID: null,
      path: p,
    }))
    dispatch(
      RouteTree.navigateAppend([
        {props: {conversationIDKey, pathAndOutboxIDs}, selected: 'attachmentGetTitles'},
      ])
    )
  },
  _onPaste: (conversationIDKey: Types.ConversationIDKey, data: Buffer) =>
    dispatch(Chat2Gen.createAttachmentPasted({conversationIDKey, data})),
  _onToggleInfoPanel: (isOpen: boolean, conversationIDKey: Types.ConversationIDKey) => {
    if (isOpen) {
      dispatch(RouteTree.navigateTo(['conversation'], [chatTab]))
    } else {
      dispatch(RouteTree.navigateAppend([{props: {conversationIDKey}, selected: 'infoPanel'}]))
    }
  },
  onCancelSearch: () =>
    dispatch(Chat2Gen.createSetPendingMode({noneDestination: 'inbox', pendingMode: 'none'})),
  onShowTracker: (username: string) =>
    dispatch(TrackerGen.createGetProfile({forceDisplay: true, ignoreCache: false, username})),
})

const mergeProps = (stateProps, dispatchProps) => {
  return {
    conversationIDKey: stateProps.conversationIDKey,
    infoPanelOpen: stateProps.infoPanelOpen,
    isPending: stateProps.isPending,
    isSearching: stateProps.isSearching,
    onAttach: (paths: Array<string>) => dispatchProps._onAttach(stateProps.conversationIDKey, paths),
    onCancelSearch: dispatchProps.onCancelSearch,
    onPaste: (data: Buffer) => dispatchProps._onPaste(stateProps.conversationIDKey, data),
    onShowTracker: dispatchProps.onShowTracker,
    onToggleInfoPanel: () =>
      dispatchProps._onToggleInfoPanel(stateProps.infoPanelOpen, stateProps.conversationIDKey),
    showLoader: stateProps.showLoader,
    threadLoadedOffline: stateProps.threadLoadedOffline,
    showGiphySearch: stateProps.showGiphySearch,
  }
}

export default compose(
  connect<OwnProps, _, _, _, _>(
    mapStateToProps,
    mapDispatchToProps,
    mergeProps
  ),
  withStateHandlers(
    {focusInputCounter: 0, listScrollDownCounter: 0},
    {
      onFocusInput: ({focusInputCounter}) => () => ({focusInputCounter: focusInputCounter + 1}),
      onScrollDown: ({listScrollDownCounter}) => () => ({listScrollDownCounter: listScrollDownCounter + 1}),
    }
  )
)(Normal)<|MERGE_RESOLUTION|>--- conflicted
+++ resolved
@@ -27,11 +27,7 @@
     isSearching,
     showLoader,
     threadLoadedOffline: meta.offline,
-<<<<<<< HEAD
-    isPending,
     showGiphySearch,
-=======
->>>>>>> a8b9dd68
   }
 }
 
