// @flow
import * as React from 'react'
import * as Kb from '../../../../common-adapters'
import * as Styles from '../../../../styles'
import * as Constants from '../../../../constants/chat2'
import {emojiIndex} from 'emoji-mart'
import PlatformInput from './platform-input'
import {standardTransformer} from '../suggestors'
import {type InputProps} from './types'
<<<<<<< HEAD
import {debounce, throttle} from 'lodash-es'
=======
import {throttle} from 'lodash-es'
import {memoize} from '../../../../util/memoize'
>>>>>>> f644eae4

// Standalone throttled function to ensure we never accidentally recreate it and break the throttling
const throttled = throttle((f, param) => f(param), 2000)
const debounced = debounce((f, param) => f(param), 500)

const searchUsers = memoize((users, filter) => {
  if (!filter) {
    return users.toArray()
  }
  const fil = filter.toLowerCase()
  return users
    .map(u => {
      let score = 0
      const username = u.username.toLowerCase()
      const fullName = u.fullName.toLowerCase()
      if (username.includes(fil) || fullName.includes(fil)) {
        // 1 point for included somewhere
        score++
      }
      if (fullName.startsWith(fil)) {
        // 1 point for start of fullname
        score++
      }
      if (username.startsWith(fil)) {
        // 2 points for start of username
        score += 2
      }
      return {score, user: u}
    })
    .filter(withScore => !!withScore.score)
    .sort((a, b) => b.score - a.score)
    .map(userWithScore => userWithScore.user)
    .toArray()
})

const suggestorToMarker = {
  channels: '#',
  emoji: ':',
  users: '@',
}

const suggestorKeyExtractors = {
  emoji: (item: {id: string}) => item.id,
  users: ({username, fullName}: {username: string, fullName: string}) => username,
}

const emojiDatasource = (filter: string) => (filter.length >= 2 ? emojiIndex.search(filter) : [])
const emojiRenderer = (item, selected: boolean) => (
  <Kb.Box2
    direction="horizontal"
    fullWidth={true}
    style={Styles.collapseStyles([
      styles.suggestionBase,
      {
        backgroundColor: selected ? Styles.globalColors.blue4 : Styles.globalColors.white,
      },
    ])}
    gap="small"
  >
    <Kb.Emoji emojiName={item.colons} size={24} />
    <Kb.Text type="BodySmallSemibold">{item.colons}</Kb.Text>
  </Kb.Box2>
)
const emojiTransformer = (emoji: {colons: string, native: string}, tData, preview) => {
  const toInsert = Styles.isMobile ? emoji.native : emoji.colons
  return standardTransformer(toInsert, tData, preview)
}

type InputState = {
  inputHeight: number,
}

class Input extends React.Component<InputProps, InputState> {
  _lastQuote: number
  _input: ?Kb.PlainInput
  _lastText: ?string
  _suggestorDatasource = {}
  _suggestorRenderer = {}
  _suggestorTransformer = {}

  constructor(props: InputProps) {
    super(props)
    this.state = {inputHeight: 0}
    this._lastQuote = 0
    this._suggestorDatasource = {
      channels: this._getChannelSuggestions,
      emoji: emojiDatasource,
      users: this._getUserSuggestions,
    }
    this._suggestorRenderer = {
      channels: this._renderChannelSuggestion,
      emoji: emojiRenderer,
      users: this._renderUserSuggestion,
    }
    this._suggestorTransformer = {
      channels: this._transformChannelSuggestion,
      emoji: emojiTransformer,
      users: this._transformUserSuggestion,
    }
  }

  _inputSetRef = (input: null | Kb.PlainInput) => {
    this._input = input
  }

  _inputFocus = () => {
    this._input && this._input.focus()
  }

  _onSubmit = (text: string) => {
    this.props.onSubmit(text)
    this._setText('')
  }

  _onChangeText = (text: string) => {
    this.props.setUnsentText(text)
    this._lastText = text
    throttled(this.props.sendTyping, text)
    debounced(this.props.unsentTextChanged, text)
  }

  _onKeyDown = (e: SyntheticKeyboardEvent<>, isComposingIME: boolean) => {
    if (e.key === 'Enter' && !(e.altKey || e.shiftKey || e.metaKey) && !isComposingIME) {
      e.preventDefault()
      if (this._lastText) {
        this._onSubmit(this._lastText)
      }
    }
  }

  _setText = (text: string, skipUnsentSaving?: boolean) => {
    if (this._input) {
      this._input.transformText(
        () => ({
          selection: {end: text.length, start: text.length},
          text,
        }),
        true
      )
    }

    if (!skipUnsentSaving) {
      this.props.setUnsentText(text)
    }
    throttled(this.props.sendTyping, text)
  }

  _setHeight = (inputHeight: number) =>
    this.setState(s => (s.inputHeight === inputHeight ? null : {inputHeight}))

  componentDidMount = () => {
    // Set lastQuote so we only inject quoted text after we mount.
    this._lastQuote = this.props.quoteCounter

    const text = this.props.getUnsentText()
    this._setText(text, true)
  }

  componentDidUpdate = (prevProps: InputProps) => {
    if (this.props.focusInputCounter !== prevProps.focusInputCounter) {
      this._inputFocus()
    }

    if (this.props.isEditing && this.props.isEditExploded) {
      this.props.onCancelEditing()
    }

    // Inject the appropriate text when entering or existing edit
    // mode, but only when on the same conversation; otherwise we'd
    // incorrectly inject when switching to/from a conversation with
    // an unsent edit.
    if (prevProps.conversationIDKey === this.props.conversationIDKey) {
      if (!prevProps.isEditing && this.props.isEditing) {
        this._setText(this.props.editText)
        this._inputFocus()
        return
      }

      if (prevProps.isEditing && !this.props.isEditing) {
        this._setText('')
        return
      }
    }

    // Inject the appropriate text when quoting. Keep track of the
    // last quote we did so as to inject exactly once.
    if (this.props.quoteCounter > this._lastQuote) {
      this._lastQuote = this.props.quoteCounter
      this._setText(this.props.quoteText)
      this._inputFocus()
      return
    }

    // Otherwise, inject unsent text. This must come after quote
    // handling, so as to handle the 'Reply Privately' case.
    if (prevProps.conversationIDKey !== this.props.conversationIDKey) {
      const text = this.props.getUnsentText()
      this._setText(text, true)
      // TODO: Ideally, we'd also stash and restore the selection.
      this._inputFocus()
    }
  }

  _getUserSuggestions = filter => searchUsers(this.props.suggestUsers, filter)

  _renderUserSuggestion = ({username, fullName}: {username: string, fullName: string}, selected: boolean) => (
    <Kb.Box2
      direction="horizontal"
      fullWidth={true}
      style={Styles.collapseStyles([
        styles.suggestionBase,
        styles.fixSuggestionHeight,
        {
          backgroundColor: selected ? Styles.globalColors.blue4 : Styles.globalColors.white,
        },
      ])}
      gap="small"
    >
      {Constants.isSpecialMention(username) ? (
        <Kb.Icon
          type="iconfont-people"
          style={styles.paddingXTiny}
          color={Styles.globalColors.blue}
          fontSize={24}
        />
      ) : (
        <Kb.Avatar username={username} size={32} />
      )}
      <Kb.ConnectedUsernames type="BodySemibold" colorFollowing={true} usernames={[username]} />
      <Kb.Text type="BodySmall">{fullName}</Kb.Text>
    </Kb.Box2>
  )

  _transformUserSuggestion = (input: {fullName: string, username: string}, tData, preview: boolean) =>
    standardTransformer(`@${input.username}`, tData, preview)

  _getChannelSuggestions = filter => {
    const fil = filter.toLowerCase()
    return this.props.suggestChannels.filter(ch => ch.toLowerCase().includes(fil)).toArray()
  }

  _renderChannelSuggestion = (channelname: string, selected) => (
    <Kb.Box2
      direction="horizontal"
      fullWidth={true}
      style={Styles.collapseStyles([
        styles.suggestionBase,
        styles.fixSuggestionHeight,
        {
          backgroundColor: selected ? Styles.globalColors.blue4 : Styles.globalColors.white,
        },
      ])}
    >
      <Kb.Text type="BodySemibold">#{channelname}</Kb.Text>
    </Kb.Box2>
  )

  _transformChannelSuggestion = (channelname, tData, preview) =>
    standardTransformer(`#${channelname}`, tData, preview)

  render = () => {
    const {suggestUsers, suggestChannels, ...platformInputProps} = this.props
    return (
      <PlatformInput
        {...platformInputProps}
        dataSources={this._suggestorDatasource}
        renderers={this._suggestorRenderer}
        suggestorToMarker={suggestorToMarker}
        suggestionListStyle={Styles.collapseStyles([
          styles.suggestionList,
          !!this.state.inputHeight && {marginBottom: this.state.inputHeight},
        ])}
        suggestionOverlayStyle={styles.suggestionOverlay}
        keyExtractors={suggestorKeyExtractors}
        transformers={this._suggestorTransformer}
        onKeyDown={this._onKeyDown}
        onSubmit={this._onSubmit}
        setHeight={this._setHeight}
        inputSetRef={this._inputSetRef}
        onChangeText={this._onChangeText}
      />
    )
  }
}

const styles = Styles.styleSheetCreate({
  fixSuggestionHeight: {height: 40},
  paddingXTiny: {
    padding: Styles.globalMargins.xtiny,
  },
  suggestionBase: {
    alignItems: 'center',
    paddingBottom: Styles.globalMargins.xtiny,
    paddingLeft: Styles.globalMargins.tiny,
    paddingRight: Styles.globalMargins.tiny,
    paddingTop: Styles.globalMargins.xtiny,
  },
  suggestionList: Styles.platformStyles({
    isMobile: {
      backgroundColor: Styles.globalColors.white,
      borderColor: Styles.globalColors.black_10,
      borderStyle: 'solid',
      borderTopWidth: 3,
      maxHeight: '50%',
      overflow: 'hidden',
    },
  }),
  suggestionOverlay: Styles.platformStyles({
    isElectron: {marginLeft: 15, marginRight: 15, marginTop: 'auto'},
  }),
})

export type {InputProps as Props}

export default Input<|MERGE_RESOLUTION|>--- conflicted
+++ resolved
@@ -7,12 +7,8 @@
 import PlatformInput from './platform-input'
 import {standardTransformer} from '../suggestors'
 import {type InputProps} from './types'
-<<<<<<< HEAD
 import {debounce, throttle} from 'lodash-es'
-=======
-import {throttle} from 'lodash-es'
 import {memoize} from '../../../../util/memoize'
->>>>>>> f644eae4
 
 // Standalone throttled function to ensure we never accidentally recreate it and break the throttling
 const throttled = throttle((f, param) => f(param), 2000)
