--- conflicted
+++ resolved
@@ -51,11 +51,11 @@
           <Kb.Text type="BodyPrimaryLink" style={styles.url} onClickURL={this.props.url}>
             {this.props.title}
           </Kb.Text>
-<<<<<<< HEAD
-          {!!this.props.description && <Kb.Text type="Body">{this.props.description}</Kb.Text>}
-=======
-          {!!this.props.description && <Kb.Text type="Body" lineClamp={5}>{this.props.description}</Kb.Text>}
->>>>>>> 65deddfe
+          {!!this.props.description && (
+            <Kb.Text type="Body" lineClamp={5}>
+              {this.props.description}
+            </Kb.Text>
+          )}
           {!!this.props.imageURL &&
             !!this.props.imageHeight &&
             !!this.props.imageWidth &&
