--- conflicted
+++ resolved
@@ -30,11 +30,8 @@
 
 class UnfurlImage extends React.Component<Props> {
   _getDimensions() {
-<<<<<<< HEAD
-    const maxSize = Math.min(imgMaxWidth(), this.props.maxSize ? this.props.maxSize : 320)
-=======
-    const maxSize = Math.min(imgMaxWidth(), 320) - (this.props.widthPadding || 0)
->>>>>>> f644eae4
+    const maxSize =
+      Math.min(imgMaxWidth(), this.props.maxSize ? this.props.maxSize : 320) - (this.props.widthPadding || 0)
     const {height, width} = clampImageSize({height: this.props.height, width: this.props.width}, maxSize)
     return {
       flexGrow: 0,
