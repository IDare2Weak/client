--- conflicted
+++ resolved
@@ -460,11 +460,8 @@
 export {
   accountResultToAccount,
   assetsResultToAssets,
-<<<<<<< HEAD
   bannerLevelToBackground,
-=======
   cancelPaymentWaitingKey,
->>>>>>> ba7c6693
   changeDisplayCurrencyWaitingKey,
   currenciesResultToCurrencies,
   changeAccountNameWaitingKey,
