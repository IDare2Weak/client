--- conflicted
+++ resolved
@@ -62,20 +62,6 @@
     <Box key={device.name} style={{...stylesCommonRow, backgroundColor: revoked ? globalColors.lightGrey : globalColors.white}}>
       <Box style={revoked ? stylesRevokedIconColumn : stylesIconColumn}>
         <Icon type={icon} />
-<<<<<<< HEAD
-      </Box>
-      <Box style={stylesCommonColumn}>
-        <Box style={{...globalStyles.flexBoxRow}}>
-          <Text style={textStyle} type='BodySemibold'>{device.name}</Text>
-        </Box>
-        <Box style={{...globalStyles.flexBoxRow}}>
-          {device.currentDevice && <Text type='BodySmall'>Current device</Text>}
-        </Box>
-      </Box>
-      <Box style={stylesRevokedColumn}>
-        {!revoked && <Text style={{color: globalColors.red}} type='BodyPrimaryLink'>Revoke</Text>}
-=======
->>>>>>> dbd389cf
       </Box>
       <TouchableHighlight onPress={() => showExistingDevicePage(device)} style={stylesCommonColumn}>
         <View>
