--- conflicted
+++ resolved
@@ -37,11 +37,7 @@
 const nop = () => {}
 const emptyObj = () => ({})
 
-<<<<<<< HEAD
 class CardStackShim extends React.Component<CardStackShimProps> {
-=======
-class CardStackShim extends Component<CardStackShimProps> {
->>>>>>> b85201e8
   getScreenOptions = () => ({})
   getStateForAction = emptyObj
   getActionForPathAndParams = emptyObj
@@ -159,20 +155,8 @@
   )
 }
 
-<<<<<<< HEAD
-const tabIsCached = {
-  [peopleTab]: true,
-  [folderTab]: true,
-  [chatTab]: true,
-  [settingsTab]: true,
-}
-
-class MainNavStack extends React.Component<any> {
+class MainNavStack extends React.Component<any, any> {
   _listener: any
-=======
-class MainNavStack extends Component<any, any> {
-  _listener: EmitterListener
->>>>>>> b85201e8
   state = {
     verticalOffset: 0,
   }
