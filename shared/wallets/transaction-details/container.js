// @flow
import {connect, compose, type TypedState} from '../../util/container'
import {HeaderHoc} from '../../common-adapters'
import * as Constants from '../../constants/wallets'
import * as Types from '../../constants/types/wallets'
import * as StellarRPCTypes from '../../constants/types/rpc-stellar-gen'
import * as WalletsGen from '../../actions/wallets-gen'
import {getFullname} from '../../constants/users'
import TransactionDetails from '.'

const mapStateToProps = (state: TypedState, ownProps) => {
  const you = state.config.username || ''
  const accountID = ownProps.routeProps.get('accountID')
  const paymentID = ownProps.routeProps.get('paymentID')
  const status = ownProps.routeProps.get('status')
  const _transaction =
    status === 'pending'
      ? Constants.getPendingPayment(state, accountID, paymentID)
      : Constants.getPayment(state, accountID, paymentID)
  const yourRoleAndCounterparty = Constants.paymentToYourRoleAndCounterparty(_transaction)
  return {
    _transaction,
    counterpartyMeta:
      yourRoleAndCounterparty.counterpartyType === 'keybaseUser'
        ? getFullname(
            state,
            yourRoleAndCounterparty.yourRole === 'senderOnly' ? _transaction.target : _transaction.source
          )
        : null,
    you,
    yourRoleAndCounterparty,
  }
}

const mapDispatchToProps = (dispatch, {navigateUp}) => ({
  _onLoadPaymentDetail: (accountID: Types.AccountID, paymentID: StellarRPCTypes.PaymentID) =>
    dispatch(WalletsGen.createLoadPaymentDetail({accountID, paymentID})),
  navigateUp: () => dispatch(navigateUp()),
})

const mergeProps = (stateProps, dispatchProps, ownProps) => {
  const tx = stateProps._transaction
  return {
    ...stateProps.yourRoleAndCounterparty,
    amountUser: tx.worth,
    amountXLM: tx.amountDescription,
    counterpartyMeta: stateProps.counterpartyMeta,
    memo: tx.note.stringValue(),
    onBack: dispatchProps.navigateUp,
    onLoadPaymentDetail: () =>
      dispatchProps._onLoadPaymentDetail(ownProps.routeProps.get('accountID'), tx.id),
    publicMemo: tx.publicMemo.stringValue(),
<<<<<<< HEAD
    selectableText: true,
=======
    recipientAccountID: tx.targetAccountID ? Types.stringToAccountID(tx.targetAccountID) : null,
    senderAccountID: Types.stringToAccountID(tx.sourceAccountID),
>>>>>>> 57e462f7
    status: tx.statusSimplified,
    statusDetail: tx.statusDetail,
    timestamp: tx.time ? new Date(tx.time) : null,
    title: 'Transaction details',
    transactionID: tx.txID,
    you: stateProps.you,
  }
}

export default compose(connect(mapStateToProps, mapDispatchToProps, mergeProps), HeaderHoc)(
  TransactionDetails
)<|MERGE_RESOLUTION|>--- conflicted
+++ resolved
@@ -50,12 +50,9 @@
     onLoadPaymentDetail: () =>
       dispatchProps._onLoadPaymentDetail(ownProps.routeProps.get('accountID'), tx.id),
     publicMemo: tx.publicMemo.stringValue(),
-<<<<<<< HEAD
+    recipientAccountID: tx.targetAccountID ? Types.stringToAccountID(tx.targetAccountID) : null,
     selectableText: true,
-=======
-    recipientAccountID: tx.targetAccountID ? Types.stringToAccountID(tx.targetAccountID) : null,
     senderAccountID: Types.stringToAccountID(tx.sourceAccountID),
->>>>>>> 57e462f7
     status: tx.statusSimplified,
     statusDetail: tx.statusDetail,
     timestamp: tx.time ? new Date(tx.time) : null,
