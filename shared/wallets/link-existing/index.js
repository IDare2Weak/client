// @flow
import * as React from 'react'
import EnterKeyPopup from './enter-key-popup'
import {EnterNamePopup} from '../common'
import type {ValidationState} from '../../constants/types/wallets'

type View = 'key' | 'name'

type LinkWalletProps = {|
  secretKey: string,
  linkExistingAccountError: string,
  onCancel: () => void,
  onCheckKey: (key: string) => void,
  onCheckName: (name: string) => void,
  onClearErrors: () => void,
  onDone: () => void,
  onNameChange: string => void,
  onKeyChange: string => void,
  keyError: string,
  name: string,
  nameError: string,
  nameValidationState: ValidationState,
  secretKeyValidationState: ValidationState,
  view?: View,
  waiting: boolean,
|}

type LinkWalletState = {|
  view: View,
|}

class LinkWallet extends React.Component<LinkWalletProps, LinkWalletState> {
  state = {view: this.props.view || 'key'}
  _onViewChange = (view: View) => this.setState(s => (s.view !== view ? {view} : null))

  _onCheckKey = () => {
    this.props.onCheckKey(this.props.secretKey)
  }

  _onCheckName = () => {
    this.props.onCheckName(this.props.name)
  }

  componentDidMount() {
    this.props.onClearErrors()
  }
  componentWillUnmount() {
    this.props.onClearErrors()
  }
  componentDidUpdate(prevProps: LinkWalletProps, prevState: LinkWalletState) {
    if (this.props.secretKeyValidationState === 'valid' && this.state.view === 'key') {
      this.props.onClearErrors()
      this._onViewChange('name')
    }
    if (this.props.nameValidationState === 'valid' && this.state.view === 'name') {
      this.props.onClearErrors()
      this.props.onDone()
    }
  }

  render() {
    switch (this.state.view) {
      case 'key':
        return (
          <EnterKeyPopup
            error={this.props.keyError || this.props.linkExistingAccountError}
            secretKey={this.props.secretKey}
            onCancel={this.props.onCancel}
            onKeyChange={this.props.onKeyChange}
            onNext={this._onCheckKey}
            waiting={this.props.secretKeyValidationState === 'waiting' || this.props.waiting}
          />
        )
      case 'name':
        return (
          <EnterNamePopup
            error={this.props.nameError || this.props.linkExistingAccountError}
            name={this.props.name}
            onBack={() => this._onViewChange('key')}
            onCancel={this.props.onCancel}
            onNameChange={this.props.onNameChange}
            onPrimaryClick={this._onCheckName}
            waiting={this.props.nameValidationState === 'waiting' || this.props.waiting}
          />
        )
      default:
        /*::
        declare var ifFlowErrorsHereItsCauseYouDidntHandleAllTypesAbove: (view: empty) => any
        ifFlowErrorsHereItsCauseYouDidntHandleAllTypesAbove(this.state.view);
        */
        throw new Error('LinkExistingWallet: Unexpected value for `view` encountered: ' + this.state.view)
    }
  }
}
<<<<<<< HEAD
type WrapperProps = {|
=======

type EnterKeyProps = {
  error: string,
  onCancel: () => void,
  onKeyChange: string => void,
  onNext: () => void,
  secretKey: string,
  waiting: boolean,
}

const EnterKey = (props: EnterKeyProps) => (
  <Kb.Box2
    direction="vertical"
    fullWidth={true}
    fullHeight={true}
    style={Styles.collapseStyles([styles.popupContainer, styles.container])}
  >
    <Kb.Box2
      direction="vertical"
      gap="medium"
      fullWidth={true}
      fullHeight={true}
      style={styles.contentContainer}
    >
      <Kb.Icon type="icon-wallet-add-48" style={{width: 48, height: 48}} />
      <Kb.Text type="Header">Link an existing account</Kb.Text>
      <Kb.Box2 direction="vertical" gap="xtiny" fullWidth={true} style={styles.inputContainer}>
        <Kb.Text type="BodySmallSemibold" style={{color: Styles.globalColors.blue}}>
          Paste your secret key
        </Kb.Text>
        <Kb.Input
          hideLabel={true}
          multiline={true}
          rowsMin={2}
          rowsMax={2}
          hideUnderline={true}
          inputStyle={styles.inputElement}
          style={styles.input}
          onChangeText={props.onKeyChange}
          value={props.secretKey}
        />
        {props.error && (
          <Kb.Text type="BodySmall" style={styles.error}>
            {props.error}
          </Kb.Text>
        )}
      </Kb.Box2>
      <Kb.InfoNote>
        <Kb.Box2 direction="vertical" fullWidth={true}>
          <Kb.Box2 direction="horizontal" gap="xtiny">
            <Kb.Text type="BodySmall" lineClamp={1} style={styles.textCenter}>
              Example:
            </Kb.Text>
            <Kb.Text type="BodySmall" lineClamp={1} ellipsizeMode="middle">
              SDNBUWJ34218239OAOPAMBCLDLSNBSC7632
            </Kb.Text>
          </Kb.Box2>
          <Kb.Text type="BodySmall" style={styles.textCenter}>
            This imports a Stellar secret key so you can also use it in Keybase. You can continue to use this
            Stellar account in other wallet apps.
          </Kb.Text>
        </Kb.Box2>
      </Kb.InfoNote>
    </Kb.Box2>
    <Kb.ButtonBar>
      <Kb.Button type="Secondary" onClick={props.onCancel} label="Cancel" />
      <Kb.Button type="Wallet" onClick={props.onNext} label="Next" waiting={props.waiting} />
    </Kb.ButtonBar>
  </Kb.Box2>
)

type EnterNameProps = {
  error: string,
  name: string,
  onBack?: () => void,
  onCancel: () => void,
  onNameChange: string => void,
  onDone: () => void,
  waiting: boolean,
}

const EnterName = (props: EnterNameProps) => (
  <Kb.Box2 direction="vertical" style={styles.popupContainer}>
    <Kb.HeaderHocHeader onBack={props.onBack} headerStyle={styles.header} />
    <Kb.Box2 direction="vertical" fullWidth={true} fullHeight={true} style={styles.container}>
      <Kb.Box2
        direction="vertical"
        gap="medium"
        fullWidth={true}
        fullHeight={true}
        style={styles.contentContainer}
      >
        <Kb.Icon type="icon-wallet-add-48" style={{width: 48, height: 48}} />
        <Kb.Text type="Header">Name your account</Kb.Text>
        <Kb.Box2 direction="vertical" gap="xtiny" fullWidth={true} style={styles.inputContainer}>
          <Kb.Text type="BodySmallSemibold" style={{color: Styles.globalColors.blue}}>
            Account name
          </Kb.Text>
          <Kb.Input
            hideLabel={true}
            hideUnderline={true}
            inputStyle={Styles.collapseStyles([styles.inputElement, styles.tallSingleLineInput])}
            style={styles.input}
            value={props.name}
            onChangeText={props.onNameChange}
          />
          {props.error && (
            <Kb.Text type="BodySmall" style={styles.error}>
              {props.error}
            </Kb.Text>
          )}
        </Kb.Box2>
        <Kb.InfoNote>
          <Kb.Box2 direction="vertical" fullWidth={true}>
            <Kb.Text type="BodySmall" style={styles.textCenter}>
              Your account name is encrypted and only visible to you.
            </Kb.Text>
          </Kb.Box2>
        </Kb.InfoNote>
      </Kb.Box2>
      <Kb.ButtonBar>
        <Kb.Button type="Secondary" onClick={props.onCancel} label="Cancel" />
        <Kb.Button type="Wallet" onClick={props.onDone} label="Done" waiting={props.waiting} />
      </Kb.ButtonBar>
    </Kb.Box2>
  </Kb.Box2>
)

type WrapperState = {|
  secretKey: string,
  name: string,
|}

type WrapperProps = {
>>>>>>> 2fe5e7c0
  linkExistingAccountError: string,
  onCancel: () => void,
  onCheckKey: (key: string) => void,
  onCheckName: (name: string) => void,
  onClearErrors: () => void,
  onDone: (secretKey: string, name: string) => void,
  keyError: string,
  nameError: string,
  nameValidationState: ValidationState,
  secretKeyValidationState: ValidationState,
  waiting: boolean,
|}

type WrapperState = {|
  secretKey: string,
  name: string,
|}

class Wrapper extends React.Component<WrapperProps, WrapperState> {
  state = {secretKey: '', name: ''}
  _onKeyChange = (secretKey: string) => this.setState({secretKey})
  _onNameChange = (name: string) => this.setState({name})
  _onDone = () => this.props.onDone(this.state.secretKey, this.state.name)
  render() {
    return (
      <LinkWallet
        {...this.state}
        linkExistingAccountError={this.props.linkExistingAccountError}
        onCancel={this.props.onCancel}
        onCheckKey={this.props.onCheckKey}
        onCheckName={this.props.onCheckName}
        onClearErrors={this.props.onClearErrors}
        onDone={this._onDone}
        onKeyChange={this._onKeyChange}
        onNameChange={this._onNameChange}
        keyError={this.props.keyError}
        nameError={this.props.nameError}
        nameValidationState={this.props.nameValidationState}
        secretKeyValidationState={this.props.secretKeyValidationState}
        waiting={this.props.waiting}
      />
    )
  }
}

export {Wrapper}
export default LinkWallet<|MERGE_RESOLUTION|>--- conflicted
+++ resolved
@@ -92,144 +92,8 @@
     }
   }
 }
-<<<<<<< HEAD
+
 type WrapperProps = {|
-=======
-
-type EnterKeyProps = {
-  error: string,
-  onCancel: () => void,
-  onKeyChange: string => void,
-  onNext: () => void,
-  secretKey: string,
-  waiting: boolean,
-}
-
-const EnterKey = (props: EnterKeyProps) => (
-  <Kb.Box2
-    direction="vertical"
-    fullWidth={true}
-    fullHeight={true}
-    style={Styles.collapseStyles([styles.popupContainer, styles.container])}
-  >
-    <Kb.Box2
-      direction="vertical"
-      gap="medium"
-      fullWidth={true}
-      fullHeight={true}
-      style={styles.contentContainer}
-    >
-      <Kb.Icon type="icon-wallet-add-48" style={{width: 48, height: 48}} />
-      <Kb.Text type="Header">Link an existing account</Kb.Text>
-      <Kb.Box2 direction="vertical" gap="xtiny" fullWidth={true} style={styles.inputContainer}>
-        <Kb.Text type="BodySmallSemibold" style={{color: Styles.globalColors.blue}}>
-          Paste your secret key
-        </Kb.Text>
-        <Kb.Input
-          hideLabel={true}
-          multiline={true}
-          rowsMin={2}
-          rowsMax={2}
-          hideUnderline={true}
-          inputStyle={styles.inputElement}
-          style={styles.input}
-          onChangeText={props.onKeyChange}
-          value={props.secretKey}
-        />
-        {props.error && (
-          <Kb.Text type="BodySmall" style={styles.error}>
-            {props.error}
-          </Kb.Text>
-        )}
-      </Kb.Box2>
-      <Kb.InfoNote>
-        <Kb.Box2 direction="vertical" fullWidth={true}>
-          <Kb.Box2 direction="horizontal" gap="xtiny">
-            <Kb.Text type="BodySmall" lineClamp={1} style={styles.textCenter}>
-              Example:
-            </Kb.Text>
-            <Kb.Text type="BodySmall" lineClamp={1} ellipsizeMode="middle">
-              SDNBUWJ34218239OAOPAMBCLDLSNBSC7632
-            </Kb.Text>
-          </Kb.Box2>
-          <Kb.Text type="BodySmall" style={styles.textCenter}>
-            This imports a Stellar secret key so you can also use it in Keybase. You can continue to use this
-            Stellar account in other wallet apps.
-          </Kb.Text>
-        </Kb.Box2>
-      </Kb.InfoNote>
-    </Kb.Box2>
-    <Kb.ButtonBar>
-      <Kb.Button type="Secondary" onClick={props.onCancel} label="Cancel" />
-      <Kb.Button type="Wallet" onClick={props.onNext} label="Next" waiting={props.waiting} />
-    </Kb.ButtonBar>
-  </Kb.Box2>
-)
-
-type EnterNameProps = {
-  error: string,
-  name: string,
-  onBack?: () => void,
-  onCancel: () => void,
-  onNameChange: string => void,
-  onDone: () => void,
-  waiting: boolean,
-}
-
-const EnterName = (props: EnterNameProps) => (
-  <Kb.Box2 direction="vertical" style={styles.popupContainer}>
-    <Kb.HeaderHocHeader onBack={props.onBack} headerStyle={styles.header} />
-    <Kb.Box2 direction="vertical" fullWidth={true} fullHeight={true} style={styles.container}>
-      <Kb.Box2
-        direction="vertical"
-        gap="medium"
-        fullWidth={true}
-        fullHeight={true}
-        style={styles.contentContainer}
-      >
-        <Kb.Icon type="icon-wallet-add-48" style={{width: 48, height: 48}} />
-        <Kb.Text type="Header">Name your account</Kb.Text>
-        <Kb.Box2 direction="vertical" gap="xtiny" fullWidth={true} style={styles.inputContainer}>
-          <Kb.Text type="BodySmallSemibold" style={{color: Styles.globalColors.blue}}>
-            Account name
-          </Kb.Text>
-          <Kb.Input
-            hideLabel={true}
-            hideUnderline={true}
-            inputStyle={Styles.collapseStyles([styles.inputElement, styles.tallSingleLineInput])}
-            style={styles.input}
-            value={props.name}
-            onChangeText={props.onNameChange}
-          />
-          {props.error && (
-            <Kb.Text type="BodySmall" style={styles.error}>
-              {props.error}
-            </Kb.Text>
-          )}
-        </Kb.Box2>
-        <Kb.InfoNote>
-          <Kb.Box2 direction="vertical" fullWidth={true}>
-            <Kb.Text type="BodySmall" style={styles.textCenter}>
-              Your account name is encrypted and only visible to you.
-            </Kb.Text>
-          </Kb.Box2>
-        </Kb.InfoNote>
-      </Kb.Box2>
-      <Kb.ButtonBar>
-        <Kb.Button type="Secondary" onClick={props.onCancel} label="Cancel" />
-        <Kb.Button type="Wallet" onClick={props.onDone} label="Done" waiting={props.waiting} />
-      </Kb.ButtonBar>
-    </Kb.Box2>
-  </Kb.Box2>
-)
-
-type WrapperState = {|
-  secretKey: string,
-  name: string,
-|}
-
-type WrapperProps = {
->>>>>>> 2fe5e7c0
   linkExistingAccountError: string,
   onCancel: () => void,
   onCheckKey: (key: string) => void,
