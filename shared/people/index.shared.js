--- conflicted
+++ resolved
@@ -53,7 +53,6 @@
   return null
 }
 
-<<<<<<< HEAD
 export const PeoplePageSearchBar = (props: Props) => (
   <Kb.ClickableBox onClick={props.onSearch} style={styles.searchContainer}>
     <Kb.Icon
@@ -66,34 +65,6 @@
       Search people
     </Kb.Text>
   </Kb.ClickableBox>
-=======
-export const PeoplePageSearchBar = (
-  props: Props & {
-    styleRowContainer?: any,
-    styleSearchContainer?: any,
-    styleSearch?: any,
-    styleSearchText?: any,
-  }
-) => (
-  <Kb.Box style={Styles.collapseStyles([styleRowContainer, props.styleRowContainer])}>
-    <Kb.ClickableBox
-      onClick={props.onSearch}
-      style={Styles.collapseStyles([styleSearchContainer, props.styleSearchContainer])}
-    >
-      <Kb.Icon
-        style={Styles.collapseStyles([styleSearch, props.styleSearch])}
-        type="iconfont-search"
-        color={Styles.globalColors.black_50}
-      />
-      <Kb.Text
-        style={Styles.collapseStyles([styleSearchText, props.styleSearchText])}
-        type="BodySmallSemibold"
-      >
-        Search people
-      </Kb.Text>
-    </Kb.ClickableBox>
-  </Kb.Box>
->>>>>>> 8339461b
 )
 
 export const PeoplePageList = (props: Props) => (
@@ -104,7 +75,6 @@
   </Kb.Box>
 )
 
-<<<<<<< HEAD
 const styles = Styles.styleSheetCreate({
   searchContainer: Styles.platformStyles({
     common: {
@@ -134,26 +104,6 @@
     top: 1,
   },
   searchText: {
-    color: Styles.globalColors.black_40,
+    color: Styles.globalColors.black_50,
   },
-})
-=======
-const styleSearchContainer = {
-  ...Styles.globalStyles.flexBoxRow,
-  ...Styles.desktopStyles.clickable,
-  alignItems: 'center',
-  alignSelf: 'center',
-  backgroundColor: Styles.globalColors.black_10,
-  borderRadius: Styles.borderRadius,
-  justifyContent: 'center',
-  zIndex: 20,
-}
-
-const styleSearch = {
-  padding: Styles.globalMargins.xtiny,
-}
-
-const styleSearchText = {
-  ...styleSearch,
-}
->>>>>>> 8339461b
+})