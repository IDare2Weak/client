// @flow
import React, {Component} from 'react'
import type {MenuLayoutProps, MenuItem} from '.'
import Box from '../../box'
import Divider from '../../divider'
import Text from '../../text'
import Meta from '../../meta'
import * as Styles from '../../../styles'

class MenuLayout extends Component<MenuLayoutProps> {
  _renderDivider = (index: number) => <Divider style={styles.divider} key={index} />

  _renderMenuItem = (item: MenuItem, index: number) => {
    let hoverClassName
    let styleDisabled = {}
    if (!item.disabled) {
      hoverClassName = item.danger ? 'menu-hover-danger' : 'menu-hover'
    } else {
      styleDisabled = {opacity: 0.4}
    }

    const styleClickable = item.disabled ? {} : Styles.desktopStyles.clickable

    return (
      <Box
        key={index}
        className={hoverClassName}
        style={Styles.collapseStyles([styles.itemContainer, styleClickable])}
        onClick={event => {
          item.onClick && item.onClick()
          if (this.props.closeOnClick && this.props.onHidden) {
            this.props.onHidden()
            event.stopPropagation()
          }
        }}
      >
        {item.view}
        {!item.view && (
          <Box style={styles.horizBox}>
            <Text
              className="title"
              type="Body"
              style={Styles.collapseStyles([styles.itemBodyText, item.style, styleDisabled])}
            >
              {item.title}
            </Text>
            {item.newTag && (
              <Meta
                title="New"
                size="Small"
                backgroundColor={Styles.globalColors.blue}
                style={styles.badge}
              />
            )}
          </Box>
        )}
        {!item.view && item.subTitle && (
          <Text
            className="subtitle"
            key={item.subTitle}
            type="BodySmall"
            style={Styles.collapseStyles([styles.itemBodyText, item.style])}
          >
            {item.subTitle}
          </Text>
        )}
      </Box>
    )
  }

  render() {
    const realCSS = `
    .menu-hover:hover { background-color: ${
      this.props.hoverColor ? this.props.hoverColor : Styles.globalColors.blue4
    }; }
    .menu-hover-danger:hover { background-color: ${Styles.globalColors.red}; }

    .menu-hover .title { color: ${Styles.globalColors.black_75}; }
    .menu-hover-danger .title { color: ${Styles.globalColors.red}; }
    .menu-hover-danger:hover .title { color: ${Styles.globalColors.white}; }
    .menu-hover-danger .subtitle { color: ${Styles.globalColors.black_50}; }
    .menu-hover-danger:hover .subtitle { color: ${Styles.globalColors.white}; }
    `

    return (
      <Box>
        <style>{realCSS}</style>
        <Box style={Styles.collapseStyles([styles.menuContainer, this.props.style])}>
          {/* Display header if there is one */}
          {this.props.header && this.props.header.view}
          {/* Display menu items */}
          {this.props.items.length > 0 && (
            <Box style={styles.menuItemList}>
              {this.props.items
                .filter(Boolean)
                .map((item, index) =>
                  item === 'Divider' ? this._renderDivider(index) : this._renderMenuItem(item, index)
                )}
            </Box>
          )}
        </Box>
      </Box>
    )
  }
}

const styles = Styles.styleSheetCreate({
  badge: {
    alignSelf: 'center',
<<<<<<< HEAD
    marginLeft: 8,
=======
    marginLeft: 'auto',
>>>>>>> 276e7e8c
  },
  divider: {
    marginBottom: 8,
    marginTop: 8,
  },
  horizBox: {
    ...Styles.globalStyles.flexBoxRow,
  },
  itemBodyText: {
    color: undefined,
  },
  itemContainer: {
    ...Styles.globalStyles.flexBoxColumn,
    paddingBottom: Styles.globalMargins.xtiny,
    paddingLeft: Styles.globalMargins.small,
    paddingRight: Styles.globalMargins.small,
    paddingTop: Styles.globalMargins.xtiny,
  },
  menuContainer: Styles.platformStyles({
    isElectron: {
      ...Styles.globalStyles.flexBoxColumn,
      alignItems: 'stretch',
      backgroundColor: Styles.globalColors.white,
      borderRadius: 3,
      boxShadow: '0 0 15px 0 rgba(0, 0, 0, 0.2)',
      justifyContent: 'flex-start',
      minWidth: 200,
      overflowX: 'hidden',
      overflowY: 'auto',
    },
  }),
  menuItemList: {
    ...Styles.globalStyles.flexBoxColumn,
    flexShrink: 0,
    paddingBottom: Styles.globalMargins.tiny,
    paddingTop: Styles.globalMargins.tiny,
  },
})

export default MenuLayout<|MERGE_RESOLUTION|>--- conflicted
+++ resolved
@@ -107,11 +107,7 @@
 const styles = Styles.styleSheetCreate({
   badge: {
     alignSelf: 'center',
-<<<<<<< HEAD
-    marginLeft: 8,
-=======
     marginLeft: 'auto',
->>>>>>> 276e7e8c
   },
   divider: {
     marginBottom: 8,
