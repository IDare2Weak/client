// @flow

import {compose, withHandlers, withPropsOnChange, withState, lifecycle} from 'recompose'
import * as Constants from '../constants/search'
import debounce from 'lodash/debounce'

const debounceTimeout = 1e3

type OwnProps = {
  onChangeSearchText: ?(s: string) => void,
  search: (term: string, service: Constants.Service) => void,
  selectedService: Constants.Service,
  searchResultIds: Array<Constants.SearchResultId>,
  selectedSearchId: ?Constants.SearchResultId,
  onUpdateSelectedSearchResult: (id: ?Constants.SearchResultId) => void,
  onAddUser: (id: Constants.SearchResultId) => void,
  searchResultTerm: string,
}

// Which search result is highlighted
const selectedSearchIdHoc = compose(
  withState('selectedSearchId', 'onUpdateSelectedSearchResult', null),
  lifecycle({
    componentWillReceiveProps: function(nextProps: OwnProps) {
      if (this.props.searchResultIds !== nextProps.searchResultIds) {
        nextProps.onUpdateSelectedSearchResult(
          (nextProps.searchResultIds && nextProps.searchResultIds[0]) || null
        )
      }
    },
  })
)

// TODO hook up this type
/*
type InProps = {
  onRemoveUser: (id: Constants.SearchResultId) => void,
  onExitSearch: () => void,
  userItems: Array<{id: Constants.SearchResultId}>,
  searchText: string,
  onChangeSearchText: (nextText: string) => void,
  clearSearchResults: () => void,
  search: (search: string, service: Constants.Service) => void,
}

type OutProps = {
  onClearSearch: () => void,
}
*/
const clearSearchHoc = withHandlers({
  onClearSearch: ({onExitSearch}) => () => onExitSearch(),
})

type OwnPropsWithSearchDebounced = OwnProps & {_searchDebounced: $PropertyType<OwnProps, 'search'>}

const onChangeSelectedSearchResultHoc = compose(
  withHandlers({
    onMove: ({onUpdateSelectedSearchResult, selectedSearchId, searchResultIds}: OwnProps) => (
      direction: 'up' | 'down'
    ) => {
      const index = selectedSearchId ? searchResultIds.indexOf(selectedSearchId) : -1

      const nextIndex =
        index === -1
          ? 0
          : direction === 'down' ? Math.min(index + 1, searchResultIds.length - 1) : Math.max(index - 1, 0)
      const nextSelectedSearchId = searchResultIds[nextIndex]
      onUpdateSelectedSearchResult(nextSelectedSearchId)
    },
  }),
  withPropsOnChange(['search'], ({search}: OwnProps) => ({
    _searchDebounced: debounce(search, debounceTimeout),
  })),
  withHandlers(() => {
    let lastSearchTerm
    return {
      // onAddSelectedUser happens on desktop when tab, enter or comma
      // is typed, so we expedite the current search, if any
      onAddSelectedUser: (props: OwnPropsWithSearchDebounced) => () => {
        props._searchDebounced.flush()
        // See whether the current search result term matches the last one submitted
        if (lastSearchTerm === props.searchResultTerm) {
<<<<<<< HEAD
          props.selectedSearchId && props.onAddUser(props.selectedSearchId)
          props.onChangeSearchText('')
=======
          props.selectedSearchId && props.onAddSelectedUser(props.selectedSearchId)
          props.onChangeSearchText && props.onChangeSearchText('')
>>>>>>> 7b69d8a5
        }
      },
      onMoveSelectUp: ({onMove}) => () => onMove('up'),
      onMoveSelectDown: ({onMove}) => () => onMove('down'),
      onChangeText: (props: OwnPropsWithSearchDebounced) => nextText => {
        lastSearchTerm = nextText
        props.onChangeSearchText && props.onChangeSearchText(nextText)
        if (nextText === '') {
          // In case we have a search that would fire after our other search
          props._searchDebounced.cancel()
          props.search(nextText, props.selectedService)
        } else {
          props._searchDebounced(nextText, props.selectedService)
        }
      },
    }
  })
)

const showServiceLogicHoc = withPropsOnChange(
  ['addNewParticipant', 'searchText', 'userItems'],
  ({addNewParticipant, searchText, userItems}) => ({
    showServiceFilter: !!searchText || userItems.length === 0 || addNewParticipant,
  })
)

const placeholderServiceHoc = withPropsOnChange(['selectedService'], ({selectedService}) => ({
  placeholder: `Search ${selectedService}`,
}))

export {
  clearSearchHoc,
  onChangeSelectedSearchResultHoc,
  placeholderServiceHoc,
  selectedSearchIdHoc,
  showServiceLogicHoc,
}<|MERGE_RESOLUTION|>--- conflicted
+++ resolved
@@ -60,10 +60,9 @@
     ) => {
       const index = selectedSearchId ? searchResultIds.indexOf(selectedSearchId) : -1
 
-      const nextIndex =
-        index === -1
-          ? 0
-          : direction === 'down' ? Math.min(index + 1, searchResultIds.length - 1) : Math.max(index - 1, 0)
+      const nextIndex = index === -1
+        ? 0
+        : direction === 'down' ? Math.min(index + 1, searchResultIds.length - 1) : Math.max(index - 1, 0)
       const nextSelectedSearchId = searchResultIds[nextIndex]
       onUpdateSelectedSearchResult(nextSelectedSearchId)
     },
@@ -80,13 +79,8 @@
         props._searchDebounced.flush()
         // See whether the current search result term matches the last one submitted
         if (lastSearchTerm === props.searchResultTerm) {
-<<<<<<< HEAD
           props.selectedSearchId && props.onAddUser(props.selectedSearchId)
-          props.onChangeSearchText('')
-=======
-          props.selectedSearchId && props.onAddSelectedUser(props.selectedSearchId)
           props.onChangeSearchText && props.onChangeSearchText('')
->>>>>>> 7b69d8a5
         }
       },
       onMoveSelectUp: ({onMove}) => () => onMove('up'),
